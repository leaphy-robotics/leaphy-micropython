--- conflicted
+++ resolved
@@ -1,26 +1,13 @@
+from leaphymicropython.utils.boards_config import pin_to_gpio
 from machine import Pin
-from leaphymicropython.utils.boards_config import pin_to_gpio
+
 
 class DCMotor:
     """DC Motor class"""
-<<<<<<< HEAD
 
-    In1: Pin
-    In2: Pin
-    EN_A: Pin
-    In3: Pin
-    In4: Pin
-    EN_B: Pin
-=======
-    in_1: Pin
-    in_2: Pin
-    en_a: Pin
-    in_3: Pin
-    in_4: Pin
-    en_b: Pin
->>>>>>> f1160cd5
-
-    def __init__(self, in_1: int, in_2: int, in_3: int, in_4: int, en_a: int, en_b: int):
+    def __init__(
+        self, in_1: int, in_2: int, in_3: int, in_4: int, en_a: int, en_b: int
+    ):
         """
         Creates a DC motor
         :param in_1: int, the pin of the in1
@@ -30,31 +17,22 @@
         :param en_a: int, the pin of the enable pin a
         :param en_b: int, the pin of the enable pin b
         """
-<<<<<<< HEAD
-        self.In1 = Pin(in1, Pin.OUT)
-        self.In2 = Pin(in2, Pin.OUT)
-        self.EN_A = Pin(en_a, Pin.OUT)
-        self.In3 = Pin(in3, Pin.OUT)
-        self.In4 = Pin(in4, Pin.OUT)
-        self.EN_B = Pin(en_b, Pin.OUT)
-
-    def set_pins(self, in1: int, in2: int, in3: int, in4: int, en_a: int, en_b: int):
-=======
         in_1 = pin_to_gpio(in_1)
         in_2 = pin_to_gpio(in_2)
         en_a = pin_to_gpio(en_a)
         in_3 = pin_to_gpio(in_3)
         in_4 = pin_to_gpio(in_4)
         en_b = pin_to_gpio(en_b)
-        self.In1 = Pin(in_1,Pin.OUT)
-        self.In2 = Pin(in_2,Pin.OUT)
-        self.EN_A = Pin(en_a,Pin.OUT)
-        self.In3 = Pin(in_3,Pin.OUT)
-        self.In4 = Pin(in_4,Pin.OUT)
-        self.EN_B = Pin(en_b,Pin.OUT)
-        
-    def set_pins(self, in_1: int, in_2: int, in_3: int, in_4: int, en_a: int, en_b: int):
->>>>>>> f1160cd5
+        self.In1 = Pin(in_1, Pin.OUT)
+        self.In2 = Pin(in_2, Pin.OUT)
+        self.EN_A = Pin(en_a, Pin.OUT)
+        self.In3 = Pin(in_3, Pin.OUT)
+        self.In4 = Pin(in_4, Pin.OUT)
+        self.EN_B = Pin(en_b, Pin.OUT)
+
+    def set_pins(
+        self, in_1: int, in_2: int, in_3: int, in_4: int, en_a: int, en_b: int
+    ):
         """
         Sets the pins of the DC motor
         :param in_1: int, the pin of the in1
@@ -111,15 +89,7 @@
         """
         Stops the DC motor
         """
-<<<<<<< HEAD
-        self.In1.low()
-        self.In2.low()
-        self.In3.low()
-        self.In4.low()
-=======
         self.in_1.low()
         self.in_2.low()
         self.in_3.low()
-        self.in_4.low()
-        
->>>>>>> f1160cd5
+        self.in_4.low()