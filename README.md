# Leaphy Micropython
Source Code for the Leaphy MicroPython Library

<<<<<<< HEAD
# How to install the package on your microcontroller:
    First connect your microcontroller to the wifi you need to do this in the repl from your microcontroller:
    import network
    wlan = network.WLAN(network.STA_IF)
    wlan.active(True)
    wlan.connect(“wifi name”, “wifi password”)
    After that you are going to install the package with mip still in your repl:
    import mip
    mip.install("github:leaphy-robotics/leaphy-micropython")
# Microcontrollers that we support:
    nano rp2040 maker
    Pico w
    Nano rp2040 connect
=======
# How to install the package on your microcontroller
First connect your microcontroller to the wifi, you need to do this in the REPL mode in a terminal
```py
import network
wlan = network.WLAN(network.STA_IF)
wlan.active(True)
wlan.connect(“wifi name”, “wifi password”)
```
Theb we are going to install the package with mip still in REPL mode
```py
import mip
mip.install("github:leaphy-robotics/leaphy-micropython")
```
# Supported microcontrollers
* Maker Nano RP2040
* Pico W
* Nano RP2040 Connect
>>>>>>> 81ff4c59
<|MERGE_RESOLUTION|>--- conflicted
+++ resolved
@@ -1,21 +1,6 @@
 # Leaphy Micropython
 Source Code for the Leaphy MicroPython Library
 
-<<<<<<< HEAD
-# How to install the package on your microcontroller:
-    First connect your microcontroller to the wifi you need to do this in the repl from your microcontroller:
-    import network
-    wlan = network.WLAN(network.STA_IF)
-    wlan.active(True)
-    wlan.connect(“wifi name”, “wifi password”)
-    After that you are going to install the package with mip still in your repl:
-    import mip
-    mip.install("github:leaphy-robotics/leaphy-micropython")
-# Microcontrollers that we support:
-    nano rp2040 maker
-    Pico w
-    Nano rp2040 connect
-=======
 # How to install the package on your microcontroller
 First connect your microcontroller to the wifi, you need to do this in the REPL mode in a terminal
 ```py
@@ -33,4 +18,3 @@
 * Maker Nano RP2040
 * Pico W
 * Nano RP2040 Connect
->>>>>>> 81ff4c59
